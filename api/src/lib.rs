// Copyright 2019 The Grin Developers
//
// Licensed under the Apache License, Version 2.0 (the "License");
// you may not use this file except in compliance with the License.
// You may obtain a copy of the License at
//
//     http://www.apache.org/licenses/LICENSE-2.0
//
// Unless required by applicable law or agreed to in writing, software
// distributed under the License is distributed on an "AS IS" BASIS,
// WITHOUT WARRANTIES OR CONDITIONS OF ANY KIND, either express or implied.
// See the License for the specific language governing permissions and
// limitations under the License.

//! Higher level wallet functions which can be used by callers to operate
//! on the wallet, as well as helpers to invoke and instantiate wallets
//! and listeners

#![deny(non_upper_case_globals)]
#![deny(non_camel_case_types)]
#![deny(non_snake_case)]
#![deny(unused_mut)]
#![warn(missing_docs)]

use grin_wallet_config as config;
use grin_wallet_util::grin_core as core;
use grin_wallet_util::grin_keychain as keychain;
use grin_wallet_util::grin_util as util;
extern crate grin_wallet_impls as impls;
extern crate grin_wallet_libwallet as libwallet;

extern crate failure_derive;
#[macro_use]
extern crate serde_derive;
extern crate serde_json;

#[macro_use]
extern crate log;

mod foreign;
mod foreign_rpc;

mod owner;
mod owner_rpc;
<<<<<<< HEAD
=======
mod owner_rpc_s;

mod types;

>>>>>>> 99ef9014
pub use crate::foreign::{Foreign, ForeignCheckMiddleware, ForeignCheckMiddlewareFn};
pub use crate::foreign_rpc::ForeignRpc;
pub use crate::owner::Owner;
pub use crate::owner_rpc::OwnerRpc;
pub use crate::owner_rpc_s::OwnerRpcS;

pub use crate::foreign_rpc::foreign_rpc as foreign_rpc_client;
pub use crate::foreign_rpc::run_doctest_foreign;
pub use crate::owner_rpc::run_doctest_owner;

pub use types::{
	ECDHPubkey, EncryptedRequest, EncryptedResponse, EncryptionErrorResponse, PubAddress, Token,
};<|MERGE_RESOLUTION|>--- conflicted
+++ resolved
@@ -42,13 +42,10 @@
 
 mod owner;
 mod owner_rpc;
-<<<<<<< HEAD
-=======
 mod owner_rpc_s;
 
 mod types;
 
->>>>>>> 99ef9014
 pub use crate::foreign::{Foreign, ForeignCheckMiddleware, ForeignCheckMiddlewareFn};
 pub use crate::foreign_rpc::ForeignRpc;
 pub use crate::owner::Owner;
